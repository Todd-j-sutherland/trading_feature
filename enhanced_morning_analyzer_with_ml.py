--- conflicted
+++ resolved
@@ -526,10 +526,7 @@
             
             self.logger.info("✅ Analysis results saved to database")
             self._save_predictions_if_available(analysis_results)
-<<<<<<< HEAD
-=======
             self._save_volume_data(analysis_results)
->>>>>>> cb088ae5
             
         except Exception as e:
             self.logger.error(f"❌ Failed to save analysis results: {e}")
@@ -754,8 +751,6 @@
         except Exception as e:
             self.logger.error(f"❌ Error saving predictions: {e}")
 
-<<<<<<< HEAD
-=======
     def _save_volume_data(self, analysis_results: Dict):
         """Save volume data for evening analyzer to use"""
         try:
@@ -826,7 +821,6 @@
         except Exception as e:
             self.logger.error(f"❌ Error saving volume data: {e}")
 
->>>>>>> cb088ae5
 def main():
     """Main function to run enhanced morning analysis"""
     analyzer = EnhancedMorningAnalyzer()
